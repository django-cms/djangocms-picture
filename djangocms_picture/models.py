# -*- coding: utf-8 -*-
"""
Enables the user to add an "Image" plugin that displays an image
using the HTML <img> tag.
"""
from cms.models import CMSPlugin
from cms.models.fields import PageField
from django.conf import settings
from django.core.exceptions import ValidationError
from django.db import models
from django.utils.encoding import python_2_unicode_compatible
from django.utils.translation import ugettext
from django.utils.translation import ugettext_lazy as _
from djangocms_attributes_field.fields import AttributesField
<<<<<<< HEAD

from easy_thumbnails.files import get_thumbnailer
from filer.models import ThumbnailOption
=======
>>>>>>> 725264af
from filer.fields.image import FilerImageField
from filer.models import ThumbnailOption

# add setting for picture alignment, renders a class or inline styles
# depending on your template setup
PICTURE_ALIGNMENT = getattr(
    settings,
    'DJANGOCMS_PICTURE_ALIGN',
    (
        ('left', _('Align left')),
        ('right', _('Align right')),
        ('center', _('Align center')),
    )
)

# use golden ration as default (https://en.wikipedia.org/wiki/Golden_ratio)
PICTURE_RATIO = getattr(settings, 'DJANGOCMS_PICTURE_RATIO', 1.6180)

LINK_TARGET = (
    ('_blank', _('Open in new window')),
    ('_self', _('Open in same window')),
    ('_parent', _('Delegate to parent')),
    ('_top', _('Delegate to top')),
)

# Add additional choices through the ``settings.py``.
def get_templates():
    choices = [
        ('default', _('Default')),
    ]
    choices += getattr(
        settings,
        'DJANGOCMS_PICTURE_TEMPLATES',
        [],
    )
    return choices


@python_2_unicode_compatible
class AbstractPicture(CMSPlugin):
    """
    Renders an image with the option of adding a link
    """
    RESPONSIVE_IMAGE_CHOICES = (
        ('inherit', _('Let settings.DJANGOCMS_PICTURE_RESPONSIVE_IMAGES decide')),
        ('yes', _('Yes')),
        ('no', _('No')),
    )
    template = models.CharField(
        verbose_name=_('Template'),
        choices=get_templates(),
        default=get_templates()[0][0],
        max_length=255,
    )
    picture = FilerImageField(
        verbose_name=_('Image'),
        blank=True,
        null=True,
        on_delete=models.SET_NULL,
        related_name='+',
    )
    external_picture = models.URLField(
        verbose_name=_('External image'),
        blank=True,
        max_length=255,
        help_text=_('If provided, overrides the embedded image. '
            'Certain options such as cropping are not applicable to external images.')
    )
    width = models.PositiveIntegerField(
        verbose_name=_('Width'),
        blank=True,
        null=True,
        help_text=_('The image width as number in pixels. '
            'Example: "720" and not "720px".'),
    )
    height = models.PositiveIntegerField(
        verbose_name=_('Height'),
        blank=True,
        null=True,
        help_text=_('The image height as number in pixels. '
            'Example: "720" and not "720px".'),
    )
    alignment = models.CharField(
        verbose_name=_('Alignment'),
        choices=PICTURE_ALIGNMENT,
        blank=True,
        max_length=255,
        help_text=_('Aligns the image according to the selected option.'),
    )
    caption_text = models.TextField(
        verbose_name=_('Caption text'),
        blank=True,
        help_text=_('Provide a description, attribution, copyright or other information.')
    )
    attributes = AttributesField(
        verbose_name=_('Attributes'),
        blank=True,
        excluded_keys=['src', 'width', 'height'],
    )
    # link models
    link_url = models.URLField(
        verbose_name=_('External URL'),
        blank=True,
        max_length=2040,
        help_text=_('Wraps the image in a link to an external URL.'),
    )
    link_page = PageField(
        verbose_name=_('Internal URL'),
        blank=True,
        null=True,
        on_delete=models.SET_NULL,
        help_text=_('Wraps the image in a link to an internal (page) URL.'),
    )
    link_target = models.CharField(
        verbose_name=_('Link target'),
        choices=LINK_TARGET,
        blank=True,
        max_length=255,
    )
    link_attributes = AttributesField(
        verbose_name=_('Link attributes'),
        blank=True,
        excluded_keys=['href', 'target'],
    )
    # cropping models
    # active per default
    use_automatic_scaling = models.BooleanField(
        verbose_name=_('Automatic scaling'),
        blank=True,
        default=True,
        help_text=_('Uses the placeholder dimenstions to automatically calculate the size.'),
    )
    # ignores all other cropping options
    # throws validation error if other cropping options are selected
    use_no_cropping = models.BooleanField(
        verbose_name=_('Use original image'),
        blank=True,
        default=False,
        help_text=_('Outputs the raw image without cropping.'),
    )
    # upscale and crop work together
    # throws validation error if other cropping options are selected
    use_crop = models.BooleanField(
        verbose_name=_('Crop image'),
        blank=True,
        default=False,
        help_text=_('Crops the image according to the thumbnail settings provided in the template.'),
    )
    use_upscale = models.BooleanField(
        verbose_name=_('Upscale image'),
        blank=True,
        default=False,
        help_text=_('Upscales the image to the size of the thumbnail settings in the template.')
    )
    use_responsive_image = models.CharField(
        verbose_name=_('Use responsive image'),
        max_length=7,
        choices=RESPONSIVE_IMAGE_CHOICES,
        default=RESPONSIVE_IMAGE_CHOICES[0][0],
        help_text=_(
            'Uses responsive image technique to choose better image to display based upon screen viewport. '
            'This configuration only applies to uploaded images (external pictures will not be affected). '
        )
    )
    # overrides all other options
    # throws validation error if other cropping options are selected
    thumbnail_options = models.ForeignKey(
        ThumbnailOption,
        verbose_name=_('Thumbnail options'),
        blank=True,
        null=True,
        help_text=_('Overrides width, height, and crop; scales up to the provided preset dimensions.'),
        on_delete=models.CASCADE,
    )

    # Add an app namespace to related_name to avoid field name clashes
    # with any other plugins that have a field with the same name as the
    # lowercase of the class name of this model.
    # https://github.com/divio/django-cms/issues/5030
    cmsplugin_ptr = models.OneToOneField(
        CMSPlugin,
        related_name='%(app_label)s_%(class)s',
        parent_link=True,
        on_delete=models.CASCADE,
    )

    class Meta:
        abstract = True

    def __str__(self):
        if self.picture and self.picture.label:
            return self.picture.label
        return str(self.pk)

    def get_short_description(self):
        if self.external_picture:
            return self.external_picture
        if self.picture and self.picture.label:
            return self.picture.label
        return ugettext('<file is missing>')

    def copy_relations(self, oldinstance):
        # Because we have a ForeignKey, it's required to copy over
        # the reference from the instance to the new plugin.
        self.picture = oldinstance.picture

    def get_size(self, width=None, height=None):
        crop = self.use_crop
        upscale = self.use_upscale
        # use field thumbnail settings
        if self.thumbnail_options:
            width = self.thumbnail_options.width
            height = self.thumbnail_options.height
            crop = self.thumbnail_options.crop
            upscale = self.thumbnail_options.upscale
        elif not self.use_automatic_scaling:
            width = self.width
            height = self.height

        # calculate height when not given according to the
        # golden ratio or fallback to the picture size
        if not height and width:
            height = int(width / PICTURE_RATIO)
        elif not width and height:
            width = int(height * PICTURE_RATIO)
        elif not width and not height and self.picture:
            width = self.picture.width
            height = self.picture.height

        options = {
            'size': (width, height),
            'crop': crop,
            'upscale': upscale,
        }
        return options

    def get_link(self):
        if self.link_url:
            return self.link_url
        if self.link_page_id:
            return self.link_page.get_absolute_url(language=self.language)
        return False

    def clean(self):
        # there can be only one link type
        if self.link_url and self.link_page_id:
            raise ValidationError(
                ugettext('You have given both external and internal links. '
                         'Only one option is allowed.')
            )

        # you shall only set one image kind
        if not self.picture and not self.external_picture:
            raise ValidationError(
                ugettext('You need to add either an image, '
                         'or a URL linking to an external image.')
            )

        # certain cropping options do not work together, the following
        # list defines the disallowed options used in the ``clean`` method
        invalid_option_pairs = [
            ('use_automatic_scaling', 'use_no_cropping'),
            ('use_automatic_scaling', 'thumbnail_options'),
            ('use_no_cropping', 'use_crop'),
            ('use_no_cropping', 'use_upscale'),
            ('use_no_cropping', 'thumbnail_options'),
            ('thumbnail_options', 'use_crop'),
            ('thumbnail_options', 'use_upscale'),
        ]
        # invalid_option_pairs
        invalid_option_pair = None

        for pair in invalid_option_pairs:
            if getattr(self, pair[0]) and getattr(self, pair[1]):
                invalid_option_pair = pair
                break

        if invalid_option_pair:
            message = ugettext('Invalid cropping settings. '
                'You cannot combine "{field_a}" with "{field_b}".')
            message = message.format(
                field_a=self._meta.get_field(invalid_option_pair[0]).verbose_name,
                field_b=self._meta.get_field(invalid_option_pair[1]).verbose_name,
            )
            raise ValidationError(message)

    @property
    def is_responsive_image(self):
        if self.external_picture:
            return False
        if self.use_responsive_image == 'inherit':
            return settings.DJANGOCMS_PICTURE_RESPONSIVE_IMAGES
        return self.use_responsive_image == 'yes'

    @property
    def img_srcset_data(self):
        if not self.is_responsive_image:
            return None

        srcset = []
        thumbnailer = get_thumbnailer(self.picture)
        picture_options = self.get_size(self.width, self.height)
        picture_width = picture_options['size'][0]
        thumbnail_options = {'crop': picture_options['crop']}
        breakpoints = settings.DJANGOCMS_PICTURE_RESPONSIVE_IMAGES_VIEWPORT_BREAKPOINTS

        for size in filter(lambda x: x < picture_width, breakpoints):
            thumbnail_options['size'] = (size, size)
            srcset.append((size, thumbnailer.get_thumbnail(thumbnail_options)))

        return srcset

    @property
    def img_src(self):
        if self.external_picture:
            return self.external_picture
        elif self.use_no_cropping:
            return self.picture.url

        picture_options = self.get_size(
            width=float(self.width or 0),
            height=float(self.height or 0),
        )

        thumbnail_options = {
            'size': picture_options['size'],
            'crop': picture_options['crop'],
            'upscale': picture_options['upscale'],
            'subject_location': self.picture.subject_location,
        }

        thumbnailer = get_thumbnailer(self.picture)
        return thumbnailer.get_thumbnail(thumbnail_options).url


class Picture(AbstractPicture):

    class Meta:
        abstract = False<|MERGE_RESOLUTION|>--- conflicted
+++ resolved
@@ -12,14 +12,9 @@
 from django.utils.translation import ugettext
 from django.utils.translation import ugettext_lazy as _
 from djangocms_attributes_field.fields import AttributesField
-<<<<<<< HEAD
-
 from easy_thumbnails.files import get_thumbnailer
 from filer.models import ThumbnailOption
-=======
->>>>>>> 725264af
 from filer.fields.image import FilerImageField
-from filer.models import ThumbnailOption
 
 # add setting for picture alignment, renders a class or inline styles
 # depending on your template setup
