--- conflicted
+++ resolved
@@ -249,36 +249,24 @@
             width = self.width
             height = self.height
 
-<<<<<<< HEAD
-        # calculate height when not given according to the
-        # golden ratio or fallback to the picture size
-        if not height and width:
-            height = width / PICTURE_RATIO
-        elif not width and height:
-            width = height * PICTURE_RATIO
-        elif not width and not height and self.picture:
-            width = self.picture.width
-            height = self.picture.height
-=======
         if self.picture:
             # calculate height when not given according to the
             # golden ratio or fallback to the picture size
             if crop:
                 if not height and width:
                     if self.picture.width > self.picture.height:
-                        height = int(width / PICTURE_RATIO)
+                        height = width / PICTURE_RATIO
                     else:
-                        height = int(width * PICTURE_RATIO)
+                        height = width * PICTURE_RATIO
 
                 elif not width and height:
                     if self.picture.width > self.picture.height:
-                        width = int(height * PICTURE_RATIO)
+                        width = height * PICTURE_RATIO
                     else:
-                        width = int(height / PICTURE_RATIO)
+                        width = height / PICTURE_RATIO
 
             width = width or self.picture.width
             height = height or self.picture.height
->>>>>>> de8a8cd2
 
         # ensure width and height are int
         width = int(width)
