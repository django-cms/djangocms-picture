--- conflicted
+++ resolved
@@ -317,17 +317,6 @@
             width = self.width
             height = self.height
 
-<<<<<<< HEAD
-        # calculate height when not given according to the
-        # golden ratio or fallback to the picture size
-        if not height and width:
-            height = width / PICTURE_RATIO
-        elif not width and height:
-            width = height * PICTURE_RATIO
-        elif not width and not height and self.picture:
-            width = self.picture.width
-            height = self.picture.height
-=======
         if self.picture:
             # calculate height when not given according to the
             # golden ratio or fallback to the picture size
@@ -346,7 +335,6 @@
 
             width = width or self.picture.width
             height = height or self.picture.height
->>>>>>> de8a8cd2
 
         # ensure width and height are int
         width = int(width)
