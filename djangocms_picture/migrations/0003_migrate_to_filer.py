# -*- coding: utf-8 -*-
from __future__ import unicode_literals

<<<<<<< HEAD
from django.conf import settings
from django.db import migrations, models
import django.db.models.deletion
import filer.fields.image
from filer.utils.loader import load_model
=======
import django.db.models.deletion
import filer.fields.image
from django.db import migrations, models
>>>>>>> 725264af


def migrate_to_filer(apps, schema_editor):
    # Because filer is polymorphic, Djangos migration can't handle
    Image = load_model(settings.FILER_IMAGE_MODEL)
    Picture = apps.get_model('djangocms_picture', 'Picture')
    plugins = Picture.objects.all()

    for plugin in plugins:
        if plugin.image:
            picture = Image.objects.get_or_create(
                file=plugin.image.file,
                defaults={
                    'name': plugin.image.name,
                    'default_alt_text': plugin.alt,
                    'default_caption': plugin.longdesc
                }
            )[0]
            plugins.filter(pk=plugin.pk).update(picture=picture)


class Migration(migrations.Migration):

    dependencies = [
        migrations.swappable_dependency(settings.FILER_IMAGE_MODEL),
        ('filer', '0006_auto_20160623_1627'),
        ('djangocms_picture', '0002_auto_20151018_1927'),
    ]

    operations = [
        migrations.AddField(
            model_name='picture',
            name='picture',
            field=filer.fields.image.FilerImageField(related_name='+', on_delete=django.db.models.deletion.SET_NULL,
                                                     verbose_name='Picture', blank=True, to=settings.FILER_IMAGE_MODEL, null=True),
        ),
        migrations.AlterField(
            model_name='picture',
            name='cmsplugin_ptr',
            field=models.OneToOneField(on_delete=django.db.models.deletion.CASCADE, parent_link=True, related_name='djangocms_picture_picture', auto_created=True, primary_key=True, serialize=False, to='cms.CMSPlugin'),
        ),
        migrations.RunPython(migrate_to_filer),
        migrations.RemoveField(
            model_name='picture',
            name='image',
        ),
        migrations.RemoveField(
            model_name='picture',
            name='alt',
        ),
        migrations.RemoveField(
            model_name='picture',
            name='longdesc',
        ),
    ]<|MERGE_RESOLUTION|>--- conflicted
+++ resolved
@@ -1,17 +1,11 @@
 # -*- coding: utf-8 -*-
 from __future__ import unicode_literals
 
-<<<<<<< HEAD
 from django.conf import settings
 from django.db import migrations, models
 import django.db.models.deletion
 import filer.fields.image
 from filer.utils.loader import load_model
-=======
-import django.db.models.deletion
-import filer.fields.image
-from django.db import migrations, models
->>>>>>> 725264af
 
 
 def migrate_to_filer(apps, schema_editor):
