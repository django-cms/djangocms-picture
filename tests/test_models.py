--- conflicted
+++ resolved
@@ -44,12 +44,9 @@
             link_attributes="{'data-type', 'picture'}",
         )
 
-<<<<<<< HEAD
         # Ensure picture.picture is the one loaded from DB and not the one given for object creation
         self.picture.refresh_from_db()
 
-=======
->>>>>>> 0923e61c
         self.picture_portrait = Picture.objects.create(
             template="default",
             picture=get_filer_image(size=(600, 800)),
@@ -144,11 +141,8 @@
         )
         self.assertIsInstance(instance.get_size()["size"][0], int)
         self.assertIsInstance(instance.get_size()["size"][1], int)
-<<<<<<< HEAD
-=======
         self.assertIsInstance(instance_portrait.get_size()["size"][0], int)
         self.assertIsInstance(instance_portrait.get_size()["size"][1], int)
->>>>>>> 0923e61c
 
         instance.use_crop = True
         instance_portrait.use_crop = True
