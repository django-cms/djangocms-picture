from django.core.exceptions import ValidationError
from django.test import TestCase

from cms.api import create_page

from filer.models import ThumbnailOption

from djangocms_picture.models import (
    ALTERNATIVE_FORMAT_WEBP_CHOICES, LINK_TARGET, USE_RESPONSIVE_IMAGE_CHOICES,
    Picture, get_alignment, get_templates,
)
from djangocms_picture.settings import (
    PICTURE_RATIO, RESPONSIVE_IMAGE_SIZES,
    RESPONSIVE_IMAGES_ALTERNATIVE_FORMAT_WEBP,
    RESPONSIVE_IMAGES_BREAKPOINT_LARGE_ID,
    RESPONSIVE_IMAGES_BREAKPOINT_MEDIUM_ID,
    RESPONSIVE_IMAGES_BREAKPOINT_SMALL_ID, RESPONSIVE_IMAGES_BREAKPOINTS,
    RESPONSIVE_IMAGES_ENABLED,
)
from djangocms_picture.types import AlternativePictureData, SizesAttributeData

from .helpers import get_filer_image


class PictureModelTestCase(TestCase):

    def setUp(self):
        self.page = create_page(
            title="help",
            template="page.html",
            language="en",
        )
        self.picture = Picture.objects.create(
            template="default",
            picture=get_filer_image(size=(800, 600)),
            width=720,
            height=480,
            alignment=get_alignment()[0][0],
            caption_text="some caption",
            attributes="{'data-type', 'picture'}",
            link_url="http://www.divio.com",
            link_page=self.page,
            link_target=LINK_TARGET[0][0],
            link_attributes="{'data-type', 'picture'}",
        )
<<<<<<< HEAD

        # Ensure picture.picture is the one loaded from DB and not the one given for object creation
        self.picture.refresh_from_db()

=======
        self.picture_portrait = Picture.objects.create(
            template="default",
            picture=get_filer_image(size=(600, 800)),
            width=480,
            height=720,
            alignment=get_alignment()[0][0],
            caption_text="some caption",
            attributes="{'data-type', 'picture'}",
            link_url="http://www.divio.com",
            link_page=self.page,
            link_target=LINK_TARGET[0][0],
            link_attributes="{'data-type', 'picture'}",
        )
>>>>>>> de8a8cd2
        self.external_picture = 'https://www.google.com/images/logo.png'

    def tearDown(self):
        self.page.delete()

    def test_settings(self):
        self.assertEqual(get_templates(), [('default', 'Default'), ('feature', 'Feature')])

        self.assertEqual(PICTURE_RATIO, 1.6180)
        self.assertEqual(
            get_alignment(),
            (('left', 'Align left'), ('right', 'Align right'), ('center', 'Align center')),
        )
        self.assertTrue(RESPONSIVE_IMAGES_ENABLED)
        self.assertEqual([542, 768, 992], RESPONSIVE_IMAGE_SIZES)
        self.assertEqual(642, RESPONSIVE_IMAGES_BREAKPOINTS[RESPONSIVE_IMAGES_BREAKPOINT_MEDIUM_ID])
        self.assertEqual(1042, RESPONSIVE_IMAGES_BREAKPOINTS[RESPONSIVE_IMAGES_BREAKPOINT_LARGE_ID])
        self.assertTrue(RESPONSIVE_IMAGES_ALTERNATIVE_FORMAT_WEBP)

    def test_picture_instance(self):
        instance = Picture.objects.all()
        self.assertEqual(instance.count(), 2)
        instance = Picture.objects.first()
        self.assertEqual(instance.template, "default")
        self.assertEqual(instance.picture.label, "test_file.jpg")
        self.assertEqual(instance.width, 720)
        self.assertEqual(instance.height, 480)
        self.assertEqual(instance.alignment, "left")
        self.assertEqual(instance.caption_text, "some caption")
        self.assertEqual(instance.attributes, "{'data-type', 'picture'}")
        self.assertEqual(instance.link_url, "http://www.divio.com")
        self.assertEqual(instance.link_page, self.page)
        self.assertEqual(instance.link_target, "_blank")
        self.assertEqual(instance.link_attributes, "{'data-type', 'picture'}")
        # test strings
        self.assertEqual(str(instance), "test_file.jpg")
        self.assertEqual(instance.get_short_description(), "test_file.jpg")
        instance.external_picture = self.external_picture
        self.assertEqual(instance.get_short_description(), self.external_picture)
        instance.picture = None
        instance.external_picture = None
        self.assertEqual(str(instance), "1")
        self.assertEqual(instance.get_short_description(), "<file is missing>")
        self.assertIsNone(instance.copy_relations(instance))

    def test_clean(self):
        # test when internal and external links are given
        instance = self.picture
        with self.assertRaises(ValidationError):
            instance.clean()  # either external or internal link is allowed
        instance.link_url = None
        instance.clean()
        # test when image is missing
        instance.picture = None
        instance.external_picture = None
        with self.assertRaises(ValidationError):
            instance.clean()  # You need to add an image
        instance.external_picture = self.external_picture
        instance.clean()
        # test invalid option pairs
        instance.use_automatic_scaling = True
        instance.use_no_cropping = True
        with self.assertRaises(ValidationError):
            instance.clean()  # invalid option pair given
        instance.use_no_cropping = False
        instance.clean()

    def test_get_size(self):
        instance = self.picture
        instance_portrait = self.picture_portrait
        self.assertEqual(
            instance.get_size(),
            {"size": (800, 600), "crop": False, "upscale": False},
        )
        self.assertIsInstance(instance.get_size()["size"][0], int)
        self.assertIsInstance(instance.get_size()["size"][1], int)

        instance.use_crop = True
        instance_portrait.use_crop = True
        self.assertEqual(
            instance.get_size(),
            {"size": (800, 600), "crop": True, "upscale": False},
        )
        self.assertEqual(
            instance_portrait.get_size(width=1000),
            {'size': (1000, 1618), 'crop': True, 'upscale': False},
        )
        self.assertEqual(
            instance_portrait.get_size(height=1000),
            {'size': (618, 1000), 'crop': True, 'upscale': False},
        )
        instance.use_upscale = True
        self.assertEqual(
            instance.get_size(),
            {"size": (800, 600), "crop": True, "upscale": True},
        )
        # test different size outputs
        self.assertEqual(
            instance.get_size(width=1000),
            {'size': (1000, 618), 'crop': True, 'upscale': True},
        )
        self.assertEqual(
            instance.get_size(height=1000),
            {'size': (1618, 1000), 'crop': True, 'upscale': True},
        )
        self.assertEqual(
            instance.get_size(width=1000, height=1000),
            {'size': (1000, 1000), 'crop': True, 'upscale': True},
        )
        instance.use_automatic_scaling = False
        self.assertEqual(
            instance.get_size(),
            {'size': (720, 480), 'crop': True, 'upscale': True},
        )
        # setup thumbnail options
        instance.thumbnail_options = ThumbnailOption.objects.create(
            name="example",
            width=200,
            height=200,
            crop=False,
            upscale=False,
        )
        self.assertEqual(
            instance.get_size(),
            {'size': (200, 200), 'crop': False, 'upscale': False},
        )
        instance.picture = None
        self.assertEqual(
            instance.get_size(),
            {'size': (200, 200), 'crop': False, 'upscale': False},
        )

    def test_get_link(self):
        instance = self.picture
        instance.external_picture = self.external_picture
        self.assertEqual(instance.get_link(), "http://www.divio.com")
        instance.link_url = None
        self.assertEqual(instance.get_link(), self.page.get_absolute_url())
        instance.link_page = None
        self.assertEqual(instance.get_link(), self.external_picture)
        instance.external_picture = None
        self.assertFalse(instance.get_link())

    def test_is_responsive_image(self):
        instance = self.picture
        self.assertTrue(instance.is_responsive_image)
        instance.use_responsive_image = USE_RESPONSIVE_IMAGE_CHOICES[2][0]
        self.assertFalse(instance.is_responsive_image)
        instance.external_picture = self.external_picture
        self.assertFalse(instance.is_responsive_image)

    def test_img_src(self):
        instance = self.picture
        # thumbnail is generated
        self.assertIn(
            "/media/filer_public_thumbnails/filer_public/",
            instance.img_src,
        )
        # no thumbnail is generated
        instance.use_no_cropping = True
        self.assertIn(
            "/media/filer_public/",
            instance.img_src,
        )
        instance.picture = None
        self.assertEqual(instance.img_src, "")
        instance.external_picture = self.external_picture
        self.assertEqual(instance.img_src, self.external_picture)

    def test_get_picture(self):
        instance = self.picture
        instance.medium_screen_picture = get_filer_image()
        instance.large_screen_picture = get_filer_image()

        self.assertEqual(instance.picture, instance.get_picture(RESPONSIVE_IMAGES_BREAKPOINT_SMALL_ID))
        self.assertEqual(instance.medium_screen_picture, instance.get_picture(RESPONSIVE_IMAGES_BREAKPOINT_MEDIUM_ID))
        self.assertEqual(instance.large_screen_picture, instance.get_picture(RESPONSIVE_IMAGES_BREAKPOINT_LARGE_ID))

    def test_get_picture_viewport_width(self):
        instance = self.picture
        instance.small_screen_viewport_width = 12
        instance.medium_screen_viewport_width = 13
        instance.large_screen_viewport_width = 14

        self.assertEqual(12, instance.get_picture_viewport_width(RESPONSIVE_IMAGES_BREAKPOINT_SMALL_ID))
        self.assertEqual(13, instance.get_picture_viewport_width(RESPONSIVE_IMAGES_BREAKPOINT_MEDIUM_ID))
        self.assertEqual(14, instance.get_picture_viewport_width(RESPONSIVE_IMAGES_BREAKPOINT_LARGE_ID))

    def test_generate_alternative_format_webp(self):
        instance = self.picture
        self.assertTrue(instance.generate_alternative_format_webp)
        instance.alternative_format_webp = ALTERNATIVE_FORMAT_WEBP_CHOICES[2][0]
        self.assertFalse(instance.generate_alternative_format_webp)

    def test_get_alternative_picture_data(self):
        instance = self.picture
        # instance.medium_screen_picture = get_filer_image()
        # instance.large_screen_picture = get_filer_image()
        instance.small_screen_viewport_width = 12
        instance.medium_screen_viewport_width = 13
        instance.large_screen_viewport_width = 14

        self.assertEqual(
            AlternativePictureData(
                size_id=RESPONSIVE_IMAGES_BREAKPOINT_SMALL_ID,
                picture=instance.picture,
                viewport_width=12,
                sizes_data=[
                    SizesAttributeData(1042, 14, []),
                    SizesAttributeData(642, 13, []),
                    SizesAttributeData(0, 12, []),
                ],
            ),
            instance.get_alternative_picture_data(RESPONSIVE_IMAGES_BREAKPOINT_SMALL_ID)
        )

    def test_alternative_pictures_data(self):
        instance = self.picture
        # instance.medium_screen_picture = get_filer_image()
        instance.large_screen_picture = get_filer_image()
        instance.small_screen_viewport_width = 12
        instance.medium_screen_viewport_width = 13
        instance.large_screen_viewport_width = 14

        self.assertEqual([
            AlternativePictureData(
                size_id=RESPONSIVE_IMAGES_BREAKPOINT_LARGE_ID,
                picture=instance.large_screen_picture,
                viewport_width=14,
                sizes_data=[
                    SizesAttributeData(1042, 14, []),
                ],
            ),
            AlternativePictureData(
                size_id=RESPONSIVE_IMAGES_BREAKPOINT_SMALL_ID,
                picture=instance.picture,
                viewport_width=12,
                sizes_data=[
                    SizesAttributeData(642, 13, []),
                    SizesAttributeData(0, 12, []),
                ],
            ),
        ], instance.alternative_pictures_data)

    def test_sources_formats(self):
        instance = self.picture
        self.assertEqual([("image/webp", "webp"), (None, None)], instance.sources_formats)
        instance.alternative_format_webp = ALTERNATIVE_FORMAT_WEBP_CHOICES[2][0]
        self.assertEqual([(None, None)], instance.sources_formats)

    def test_get_source_data(self):
        instance = self.picture
        # instance.medium_screen_picture = get_filer_image()
        # instance.large_screen_picture = get_filer_image()
        instance.small_screen_viewport_width = 12
        instance.medium_screen_viewport_width = 13
        instance.large_screen_viewport_width = 14

        version_data = AlternativePictureData(
            size_id=RESPONSIVE_IMAGES_BREAKPOINT_SMALL_ID,
            picture=instance.picture,
            viewport_width=12,
            sizes_data=[
                SizesAttributeData(1042, 14, []),
                SizesAttributeData(642, 13, []),
                SizesAttributeData(0, 12, [])
            ],
        )

        source_data = instance.get_source_data(version_data)

        self.assertEqual("", source_data.mime_type)
        self.assertEqual(version_data.picture, source_data.picture)
        self.assertEqual("(min-width: 1042px) 14vw, (min-width: 642px) 13vw, 12vw", source_data.sizes)
        self.assertEqual("", source_data.media)
        srcset_parts = source_data.srcset.split(", ")
        self.assertEqual(3, len(srcset_parts))

    def test_sources_data(self):
        instance = self.picture
        # instance.medium_screen_picture = get_filer_image()
        instance.large_screen_picture = get_filer_image()
        instance.small_screen_viewport_width = 12
        instance.medium_screen_viewport_width = 13
        instance.large_screen_viewport_width = 14

        sources_data = instance.sources_data
        self.assertEqual(3, len(sources_data))  # webp large, webp small, png large
        self.assertEqual(
            [
                ("image/webp", instance.large_screen_picture, '14vw',  '(min-width: 1042px)'),
                ("image/webp", instance.picture, '(min-width: 642px) 13vw, 12vw', ''),
                ("", instance.large_screen_picture, '14vw', '(min-width: 1042px)'),
            ],
            [(s.mime_type, s.picture, s.sizes, s.media) for s in sources_data]
        )

    def test_img_srcset(self):
        instance = self.picture
        self.assertEqual(3, len(instance.img_srcset.split(", ")))
        instance.use_responsive_image = USE_RESPONSIVE_IMAGE_CHOICES[2][0]
        self.assertIsNone(instance.img_srcset)

    def test_img_sizes(self):
        instance = self.picture
        self.assertEqual("(max-width: 542px) 542px, (max-width: 768px) 768px, 800px", instance.img_sizes)

        instance.small_screen_viewport_width = 12
        instance.medium_screen_viewport_width = 13
        instance.large_screen_viewport_width = 14
        self.assertEqual("(min-width: 1042px) 14vw, (min-width: 642px) 13vw, 12vw", instance.img_sizes)

        instance.use_responsive_image = USE_RESPONSIVE_IMAGE_CHOICES[2][0]
        self.assertIsNone(instance.img_sizes)<|MERGE_RESOLUTION|>--- conflicted
+++ resolved
@@ -43,12 +43,10 @@
             link_target=LINK_TARGET[0][0],
             link_attributes="{'data-type', 'picture'}",
         )
-<<<<<<< HEAD
 
         # Ensure picture.picture is the one loaded from DB and not the one given for object creation
         self.picture.refresh_from_db()
 
-=======
         self.picture_portrait = Picture.objects.create(
             template="default",
             picture=get_filer_image(size=(600, 800)),
@@ -62,7 +60,6 @@
             link_target=LINK_TARGET[0][0],
             link_attributes="{'data-type', 'picture'}",
         )
->>>>>>> de8a8cd2
         self.external_picture = 'https://www.google.com/images/logo.png'
 
     def tearDown(self):
